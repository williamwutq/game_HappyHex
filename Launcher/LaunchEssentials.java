--- conflicted
+++ resolved
@@ -24,12 +24,6 @@
     private static GameInfo currentGameInfo;
     private static boolean gameStarted = false;
 
-<<<<<<< HEAD
-=======
-    // Special
-    private static special.SpecialFeature fontStyle = special.FeatureFactory.createFeature("java.awt.Font");
-
->>>>>>> 0ecd3645
     // Graphics Theme
     private static int themeIndex = 2;
 
