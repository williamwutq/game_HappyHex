package Launcher;

import GUI.GameEssentials;
import Launcher.IO.*;

import java.awt.*;
import java.io.IOException;

/**
 * The {@link LaunchEssentials} class provides essential launcher utilities.
 * This class is final and cannot be extended.
 */
public final class LaunchEssentials {
    // Program info
    public static final GameVersion currentGameVersion = new GameVersion(1, 1, 2);
    public static final String currentGameName = "HappyHex";
    public static final String currentEnvironment = "java";

    // Game info
    private static PlayerInfo currentPlayerInfo = new PlayerInfo(0, 0, 0, 0, 0, 0, -1, Username.getUsername("Guest"));
    private static GameInfo currentGameInfo;
    private static boolean gameStarted = false;

    // Special
    private static final special.SpecialFeature fontStyle = special.FeatureFactory.createFeature(Font.class.getName());

    // Graphics Theme
    private static int themeIndex = 2;

    //GUI
    // Launcher
    public static final Color launchBackgroundColor = GameEssentials.processColor(new Color(241, 243, 213));
    public static final Color launchTitlePanelBackgroundColor = GameEssentials.processColor(new Color(219, 223, 151));
    public static final Color launchAuthorFontColor = GameEssentials.processColor(new Color(0, 73, 54));
    public static final Color launchWWFontColor = GameEssentials.processColor(Color.BLACK);
    public static final Color launchVersionFontColor = GameEssentials.processColor(Color.BLACK);
    public static final Color launchHintFontColor = GameEssentials.processColor(Color.GRAY);
    public static final Color launchPlayerNameFontColor = GameEssentials.processColor(new Color(136, 136, 0));
    public static final Color launchPlayerPromptFontColor = GameEssentials.processColor(new Color(0, 136, 0));
    public static final Color launchPlayerErrorFontColor = GameEssentials.processColor(new Color(136, 0, 0));
    public static final Color launchPlayerSpecialFontColor = GameEssentials.processColor(new Color(0, 136, 136));
    public static final Color launchStartButtonBackgroundColor = GameEssentials.processColor(Color.BLACK);
    public static final Color launchQuitButtonBackgroundColor = GameEssentials.processColor(Color.RED);
    public static final Color launchNewButtonBackgroundColor = GameEssentials.processColor(new Color(0, 193, 211));
    public static final Color launchConfirmButtonBackgroundColor = GameEssentials.processColor(new Color(0, 223, 39));
    public static final Color launchSlidingButtonOnColor = GameEssentials.processColor(Color.GREEN);
    public static final Color launchSlidingButtonOffColor = GameEssentials.processColor(Color.RED);
    public static final String launchTitleFont = (String) fontStyle.process(new Object[]{"Courier", "TitleFont"})[0];
    public static final String launchVersionFont = (String) fontStyle.process(new Object[]{"Comic Sans MS", "VersionFont"})[0];
    public static final String launchAuthorFont = "Helvetica";
    public static final String launchWWFont = "Georgia";
    public static final String launchButtonFont = (String) fontStyle.process(new Object[]{"Times New Roman", "ButtonFont"})[0];
    public static final String launchEnterUsernameFont = (String) fontStyle.process(new Object[]{"Courier", "MonoFont"})[0];
    public static final String launchSettingsFont = (String) fontStyle.process(new Object[]{"Courier", "MonoFont"})[0];
    public static final String launchSettingsSlidingButtonFont = (String) fontStyle.process(new Object[]{"Helvetica", "SlidingButtonFont"})[0];

    public static void setTheme(int featureIndex){
        themeIndex = featureIndex;
    }
    public static int getTheme(){
        return themeIndex;
    }

    public static boolean isGameStarted(){
        return gameStarted;
    }
    public static void startGame(){
        gameStarted = true;
        int delay = 250;
        if (currentGameInfo.getGameMode() == GameMode.Small){
            GameEssentials.initialize(5, 3, delay, false, LauncherGUI.getMainFrame(), getCurrentPlayer());
        } else if (currentGameInfo.getGameMode() == GameMode.Medium){
            GameEssentials.initialize(8, 5, delay, false, LauncherGUI.getMainFrame(), getCurrentPlayer());
        } else if (currentGameInfo.getGameMode() == GameMode.Large){
            GameEssentials.initialize(11, 7, delay, false, LauncherGUI.getMainFrame(), getCurrentPlayer());
        } else if (currentGameInfo.getGameMode() == GameMode.SmallEasy){
            GameEssentials.initialize(5, 3, delay, true, LauncherGUI.getMainFrame(), getCurrentPlayer());
        } else if (currentGameInfo.getGameMode() == GameMode.MediumEasy){
            GameEssentials.initialize(8, 5, delay, true, LauncherGUI.getMainFrame(), getCurrentPlayer());
        } else if (currentGameInfo.getGameMode() == GameMode.LargeEasy){
            GameEssentials.initialize(11, 7, delay, true, LauncherGUI.getMainFrame(), getCurrentPlayer());
        } else if(currentGameInfo.getGameMode() == GameMode.Unspecified){
            System.err.println("Legacy GameMode.Unspecified GameMode unsupported since Version 0.4.1");
            GameEssentials.initialize(5, 3, delay, false, LauncherGUI.getMainFrame(), getCurrentPlayer());
        } else {
            System.err.println("Unknown GameMode detected.");
            GameEssentials.initialize(5, 3, delay, false, LauncherGUI.getMainFrame(), getCurrentPlayer());
        }
    }
    public static void endGame(){
        gameStarted = false;
    }
    public static void setCurrentPlayer(Username currentPlayer, long currentPlayerID) {
        LaunchEssentials.currentPlayerInfo.setPlayer(currentPlayer, currentPlayerID);
        LaunchEssentials.currentGameInfo.setPlayer(currentPlayer, currentPlayerID);
    }
    public static String getCurrentPlayer(){
        return currentGameInfo.getPlayer().toString();
    }
    public static void initialize(){
        currentGameInfo = new GameInfo(GameMode.Small);
        gameStarted = false;
    }
    public static void setEasyMode(){
        if (currentGameInfo.getGameMode() == GameMode.Small){
            currentGameInfo.setGameMode(GameMode.SmallEasy);
        } else if (currentGameInfo.getGameMode() == GameMode.Medium){
            currentGameInfo.setGameMode(GameMode.MediumEasy);
        } else if (currentGameInfo.getGameMode() == GameMode.Large){
            currentGameInfo.setGameMode(GameMode.LargeEasy);
        }
    }
    public static void setNormalMode(){
        if (currentGameInfo.getGameMode() == GameMode.SmallEasy){
            currentGameInfo.setGameMode(GameMode.Small);
        } else if (currentGameInfo.getGameMode() == GameMode.MediumEasy){
            currentGameInfo.setGameMode(GameMode.Medium);
        } else if (currentGameInfo.getGameMode() == GameMode.LargeEasy){
            currentGameInfo.setGameMode(GameMode.Large);
        }
    }
    public static void setSmallMode(){
        GameMode mode = currentGameInfo.getGameMode();
        if (mode == GameMode.SmallEasy || mode == GameMode.MediumEasy || mode == GameMode.LargeEasy){
            currentGameInfo.setGameMode(GameMode.SmallEasy);
        } else currentGameInfo.setGameMode(GameMode.Small);
    }
    public static void setMediumMode(){
        GameMode mode = currentGameInfo.getGameMode();
        if (mode == GameMode.SmallEasy || mode == GameMode.MediumEasy || mode == GameMode.LargeEasy){
            currentGameInfo.setGameMode(GameMode.MediumEasy);
        } else currentGameInfo.setGameMode(GameMode.Medium);
    }
    public static void setLargeMode(){
        GameMode mode = currentGameInfo.getGameMode();
        if (mode == GameMode.SmallEasy || mode == GameMode.MediumEasy || mode == GameMode.LargeEasy){
            currentGameInfo.setGameMode(GameMode.LargeEasy);
        } else currentGameInfo.setGameMode(GameMode.Large);
    }
    public static boolean isEasyMode(){
        return GameMode.isEasy(currentGameInfo.getGameMode());
    }
    public static boolean isSmallMode(){
        return currentGameInfo.getGameMode() == GameMode.Small || currentGameInfo.getGameMode() == GameMode.SmallEasy;
    }
    public static boolean isMediumMode(){
        return currentGameInfo.getGameMode() == GameMode.Medium || currentGameInfo.getGameMode() == GameMode.MediumEasy;
    }
    public static boolean isLargeMode(){
        return currentGameInfo.getGameMode() == GameMode.Large || currentGameInfo.getGameMode() == GameMode.LargeEasy;
    }
    public static void fetchGameInfo(){
        currentGameInfo = new GameInfo(GameEssentials.getTurn(), GameEssentials.getScore(), Long.toHexString(currentGameInfo.getPlayerID()), currentGameInfo.getPlayer(), new GameTime(), Long.toHexString(currentGameInfo.getGameID()), currentGameInfo.getGameMode(), currentGameVersion);
    }
    public static void updateRecent(){
        currentPlayerInfo.setRecentTurn(currentGameInfo.getTurn());
        currentPlayerInfo.setRecentScore(currentGameInfo.getScore());
    }
    public static void updateHighest(){
        // Update the highest turn and score
        if(currentPlayerInfo.getPlayerID() != -1) {
            // Only if the player is logged in
            for (PlayerInfo info : LaunchLogger.fetchPlayerStats()) {
                if (info.getPlayerID() == currentPlayerInfo.getPlayerID()) {
                    if (info.getHighScore() > currentPlayerInfo.getHighScore()) {
                        currentPlayerInfo.setHighScore(info.getHighScore());
                    }
                    if (info.getHighTurn() > currentPlayerInfo.getHighTurn()) {
                        currentPlayerInfo.setHighTurn(info.getHighTurn());
                    }
                }
            }
        } else {
            currentPlayerInfo.incrementGameNumber();
            currentPlayerInfo.addTotalTurn(currentGameInfo.getTurn());
            currentPlayerInfo.addTotalScore(currentGameInfo.getScore());
            currentPlayerInfo.setHighTurn(currentGameInfo.getTurn());
            currentPlayerInfo.setHighScore(currentGameInfo.getScore());
        }
    }
    public static void updateOnGame(){
        // Update the average turn and score
        if(currentPlayerInfo.getPlayerID() != -1) {
            // Only if the player is logged in
            for (GameInfo info : LaunchLogger.fetchGameStats()) {
                if (info.getPlayerID() == currentPlayerInfo.getPlayerID()) {
                    int turn = info.getTurn();
                    int score = info.getScore();
                    currentPlayerInfo.incrementGameNumber();
                    currentPlayerInfo.addTotalTurn(turn);
                    currentPlayerInfo.addTotalScore(score);
                    if (score > currentPlayerInfo.getHighScore()) {
                        currentPlayerInfo.setHighScore(score);
                    }
                    if (turn > currentPlayerInfo.getHighTurn()) {
                        currentPlayerInfo.setHighTurn(turn);
                    }
                }
            }
        }
    }
    public static int getLastScore(){
        return currentGameInfo.getScore();
    }
    public static int getLastTurn(){
        return currentGameInfo.getTurn();
    }
    public static int getHighestScore(){
        return currentPlayerInfo.getHighScore();
    }
    public static int getHighestTurn(){
        return currentPlayerInfo.getHighTurn();
    }
    public static int getAverageScore(){
        return (int) Math.round(currentPlayerInfo.getAvgScore());
    }
    public static int getAverageTurn(){
        return (int) Math.round(currentPlayerInfo.getAvgTurn());
    }

    public static boolean log(){
        try {
            LaunchLogger.read();
        } catch (IOException e) {
            System.err.println(GameTime.generateSimpleTime() + " " + e.getMessage());
        }
        currentPlayerInfo.eraseStats();
        LaunchLogger.addGame(currentGameInfo);
        updateRecent();
        updateHighest();
        updateOnGame();
        System.out.println(LaunchEssentials.currentPlayerInfo);
        try {
            LaunchLogger.write();
            LaunchLogger.resetLoggerInfo();
            return true;
        } catch (IOException e) {
<<<<<<< HEAD
            System.err.println(GameTime.generateSimpleTime() + " " + e.getMessage());
=======
            System.err.println(e.getMessage());
            LaunchLogger.resetLoggerInfo();
>>>>>>> 79772f83
            return false;
        }
    }
}<|MERGE_RESOLUTION|>--- conflicted
+++ resolved
@@ -235,12 +235,8 @@
             LaunchLogger.resetLoggerInfo();
             return true;
         } catch (IOException e) {
-<<<<<<< HEAD
             System.err.println(GameTime.generateSimpleTime() + " " + e.getMessage());
-=======
-            System.err.println(e.getMessage());
             LaunchLogger.resetLoggerInfo();
->>>>>>> 79772f83
             return false;
         }
     }
