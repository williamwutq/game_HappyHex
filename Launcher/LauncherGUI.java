package Launcher;

import GUI.GameEssentials;
import Launcher.panel.*;

import javax.swing.*;
import java.awt.*;
import java.awt.event.*;

public class LauncherGUI {
    private static JFrame mainFrame;
    public static void launch(){
        setupMainFrame();
        LaunchEssentials.initialize();
        mainFrame.add(fetchLaunchPanel(), BorderLayout.CENTER);
        mainFrame.validate();
        mainFrame.setVisible(true);
        mainFrame.setSize(new Dimension(800, 800));
        mainFrame.repaint();
    }
    public static String getGameHint(){
        String[] hints = new String[]{
                "Try log in as Player",
                "Try log in as God",
                "Try log in as Devil",
                "Complain game is HARD",
                "Complain game is EVIL",
                "Login to preserve score",
                "Toggle easy mode in settings",
                "Set board size in settings",
                "Whatever this is hard",
                "How can I get up to 3000?",
                "Turns and turns it ends",
                "Keep easy pieces in queue",
                "Keep weird pieces in queue",
                "Search for gray blocks",
                "Try hover over blocks",
                "Click on piece to select",
                "Try click on piece again",
                "What is this version?",
                "Don't know what to put here",
                "What if HappyHex... was sad",
                "What if HappyHex... was bad",
                "What if HappyHex... was hard",
                "What if HappyHex... was old",
                "There are some special things",
                "Why is there a queue there?",
                "What's your favorite piece?",
                "Color means nothing to me",
                "What is done can't be undone",
                "Color potential eliminations",
                "Eliminate in any direction",
                "Eliminate horizontal lines",
                "Eliminate diagonal lines",
                "Don't blame the developer",
                "I made this... at what cost",
                "Try log in and then log out",
                "Try to change theme color",
                "Which theme is your favorite?",
                "Dislike the color? No problem",
                "Toggle theme in themes",
                "Dark theme best theme",
                "I want to be forever young",
                "Choose white if you like it",
                "Choose dark if you like it",
                "Choose a theme you like",
        };
        return hints[LaunchEssentials.getRandomIndex(hints.length)];
    }
    public static JFrame getMainFrame(){
        if(mainFrame == null){
            setupMainFrame();
        }
        return mainFrame;
    }
    private static JPanel fetchLaunchPanel(){
        return new LaunchPanel();
    }
    private static JPanel fetchLoginPanel(){
        return new LoginPanel();
    }
    private static JPanel fetchSettingPanel(){
        return new SettingPanel();
    }
    private static JPanel fetchGameOverPanel(){
        return new GameOverPanel();
    }
    public static JPanel fetchThemePanel(){
        return new ThemePanel();
    }
    private static Image fetchIconImage(){
        String path = "icon_512.png";
        ImageIcon icon = new ImageIcon(LauncherGUI.class.getResource(path));
        return icon.getImage();
    }
    private static void setupMainFrame(){
        mainFrame = new JFrame("HappyHex Version " + Launcher.LaunchEssentials.currentGameVersion);
        mainFrame.setDefaultCloseOperation(JFrame.DO_NOTHING_ON_CLOSE);
        mainFrame.setLayout(new BorderLayout());
        mainFrame.setBackground(LaunchEssentials.launchBackgroundColor);
        mainFrame.setIconImage(fetchIconImage());
        Taskbar.getTaskbar().setIconImage(fetchIconImage());
        mainFrame.setSize(new Dimension(400, 400));
        mainFrame.setMinimumSize(new Dimension(400, 400));
        mainFrame.addWindowListener(new WindowAdapter() {
            public void windowClosing(WindowEvent e) {
                // Custom code to execute when the window is closing
                if(LaunchEssentials.isGameStarted()) {
                    // Log if it has score and reset
                    if (GameEssentials.getTurn() != 0) {
                        System.out.println(io.GameTime.generateSimpleTime() + " GameEssentials: Game ends by force quitting.");
                        GameEssentials.logGame();
                    }
                    GameEssentials.resetGame();
                }
                // Close
                System.out.println(io.GameTime.generateSimpleTime() + " LaunchLogger: Application quits.");
                mainFrame.dispose();
            }
        });
    }
    public static void removeAllFromFrame(){
        mainFrame.getContentPane().removeAll();
        mainFrame.setLayout(new BorderLayout());
        mainFrame.getContentPane().revalidate();
    }
    public static void resetColor(){
        for (Component component : mainFrame.getContentPane().getComponents()){
<<<<<<< HEAD
            if (component instanceof Recolorable){
                ((Recolorable) component).resetColor();
=======
            if (component instanceof GUI.Recolorable){
                ((GUI.Recolorable) component).resetColor();
>>>>>>> 0ecd3645
            }
        }
    }
    public static void setBackgroundColor(Color color){
        mainFrame.setBackground(color);
    }
    public static void startGame(){
        LaunchEssentials.startGame();

        // Initialization
        removeAllFromFrame();
        setBackgroundColor(GameEssentials.gameBackgroundColor);
        mainFrame.add(GameEssentials.fetchGamePanel(), BorderLayout.CENTER);
        mainFrame.add(GameEssentials.fetchPiecePanel(), BorderLayout.SOUTH);
    }
    public static void toLogInPage(){
        LaunchEssentials.endGame();

        // Initialization
        removeAllFromFrame();
        setBackgroundColor(GameEssentials.gameBackgroundColor);
        mainFrame.add(fetchLoginPanel(), BorderLayout.CENTER);
    }
    public static void toSettings(){
        LaunchEssentials.endGame();

        // Initialization
        removeAllFromFrame();
        setBackgroundColor(GameEssentials.gameBackgroundColor);
        mainFrame.add(fetchSettingPanel(), BorderLayout.CENTER);
    }
    public static void toThemes(){
        LaunchEssentials.endGame();

        // Initialization
        removeAllFromFrame();
        setBackgroundColor(GameEssentials.gameBackgroundColor);
        mainFrame.add(fetchThemePanel(), BorderLayout.CENTER);
    }
    public static void returnHome(){
        LaunchEssentials.endGame();

        // Initialization
        removeAllFromFrame();
        setBackgroundColor(GameEssentials.gameBackgroundColor);
        mainFrame.add(fetchLaunchPanel(), BorderLayout.CENTER);
    }
    public static void toGameOver(){
        LaunchEssentials.endGame();

        // Initialization
        removeAllFromFrame();
        setBackgroundColor(GameEssentials.gameBackgroundColor);
        mainFrame.add(fetchGameOverPanel(), BorderLayout.CENTER);
    }
}<|MERGE_RESOLUTION|>--- conflicted
+++ resolved
@@ -126,13 +126,8 @@
     }
     public static void resetColor(){
         for (Component component : mainFrame.getContentPane().getComponents()){
-<<<<<<< HEAD
             if (component instanceof Recolorable){
                 ((Recolorable) component).resetColor();
-=======
-            if (component instanceof GUI.Recolorable){
-                ((GUI.Recolorable) component).resetColor();
->>>>>>> 0ecd3645
             }
         }
     }
