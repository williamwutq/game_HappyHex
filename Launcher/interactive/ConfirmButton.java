--- conflicted
+++ resolved
@@ -23,7 +23,6 @@
         if(player == null){
             // Get angry
             textField.setText("INCORRECT NAMING FORMAT!");
-<<<<<<< HEAD
             textField.setForeground(Launcher.LaunchEssentials.launchPlayerErrorFontColor);
             System.err.println("Attempted login failed.");
         } else if (player.isKeyword()){
@@ -69,23 +68,12 @@
                 textField.setForeground(Launcher.LaunchEssentials.launchPlayerErrorFontColor);
                 System.err.println("Attempted login failed.");
             }
-=======
-            System.err.println(Launcher.IO.GameTime.generateSimpleTime() + " Login: Attempted login failed.");
-        } else if (player.isKeyword()){
-            // Get angry
-            textField.setText("GAME KEYWORD PROHIBITED!");
-            System.err.println(Launcher.IO.GameTime.generateSimpleTime() + " Login: Attempted login failed.");
->>>>>>> b11c08a2
         } else {
             // Validate user input
             Launcher.LaunchEssentials.setCurrentPlayer(player, player.toHash());
             textField.setText("SUCCESSFUL PLAYER LOGIN!");
-<<<<<<< HEAD
             textField.setForeground(Launcher.LaunchEssentials.launchPlayerPromptFontColor);
-            System.out.println("Logged in as " + player + ".");
-=======
             System.out.println(Launcher.IO.GameTime.generateSimpleTime() + " Login: Logged in as " + player + ".");
->>>>>>> b11c08a2
         }
         // Start a timer to move text back to normal
         Timer timer = new Timer(1000, e -> {
