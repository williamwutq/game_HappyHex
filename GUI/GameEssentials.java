package GUI;

import GUI.animation.*;
import hex.HexEngine;
import game.Queue;

import javax.swing.*;
import java.awt.*;

/**
 * The {@link GameEssentials} class provides essential game utilities, including {@link #generateColor() color generation}
 * and {@link #paintHexagon(Graphics, Color, double, double, double, double) methods} for efficiently rendering hexagons.
 * <p>
 * This class is final and cannot be extended.
 */
public final class GameEssentials {
    /** The sine of 60 degrees, used for hexagonal calculations. For scaling, use {@code GameEssentials.sinOf60 * 2}. */
    public static final double sinOf60 = Math.sqrt(3) / 2;
    /** The delay to a typical action of the game, in ms*/
    private static int actionDelay = 80;
    /** The main game engine object. */
    private static HexEngine engine;
    /** The main game queue of pieces, which contain a number of {@link hex.Piece}. */
    private static Queue queue;
    /** The main window of the game. */
    private static JFrame window;
    // Info panels and quit button
    private static GameInfoPanel turnLabel;
    private static GameInfoPanel scoreLabel;
    private static GameInfoPanel playerLabel;
    private static GameQuitButton quitButton;

    private static int selectedPieceIndex = -1;
    private static int selectedBlockIndex = -1;
    private static int hoveredOverIndex = -1;
    private static int clickedOnIndex = -1;

    private static int turn = 0;
    private static int score = 0;

    // Special Features
<<<<<<< HEAD
    private static special.SpecialFeature colorProcessor = FeatureFactory.createFeature(Color.class.getName());
    private static special.SpecialFeature fontProcessor = special.FeatureFactory.createFeature(Font.class.getName());
    private static special.SpecialFeature effectProcessor = FeatureFactory.createFeature(Animation.class.getName());
=======
    private static special.SpecialFeature colorProcessor = special.FeatureFactory.createFeature(Color.class.getName());
    private static special.SpecialFeature effectProcessor = special.FeatureFactory.createFeature(Animation.class.getName());
>>>>>>> 0ecd3645

    // Random Piece
    private static Color[] getRawPieceColors(){
        return new Color[]{
                new Color(0, 0, 240),
                new Color(0, 100, 190),
                new Color(0, 180, 180),
                new Color(0, 180, 120),
                new Color(0, 210, 0),
                new Color(100, 180, 0),
                new Color(180, 180, 0),
                new Color(200, 90, 0),
                new Color(210, 0, 0),
                new Color(200, 0, 120),
                new Color(180, 0, 180),
                new Color(100, 0, 200),
        };
    }
    private static Color[] pieceColors = (Color[]) colorProcessor.process(getRawPieceColors());

    public static String gameDisplayFont = GameEssentials.processFont("Courier", "GameDisplayFont");
    public static Color gameBackgroundColor = GameEssentials.processColor(new Color(213, 236, 230), "GameBackgroundColor");
    public static Color gameOverBackgroundColor = GameEssentials.processColor(new Color(163, 188, 180), "GameOverBackgroundColor");
    public static Color gameBlockDefaultColor = GameEssentials.processColor(Color.BLACK, "GameBlockDefaultColor");
    public static Color gamePiecePanelColor = GameEssentials.processColor(new Color(113, 129, 122), "GamePiecePanelColor");
    public static Color gamePieceSelectedColor = GameEssentials.processColor(new Color(168, 213, 201), "GamePieceSelectedColor");
    public static Color gameDisplayFontColor = GameEssentials.processColor(new Color(5, 34, 24), "GameDisplayFontColor");
    public static Color gameQuitFontColor = GameEssentials.processColor(new Color(136, 7, 7), "GameQuitFontColor");

    /**
     * Sets the typical action delay of the game in ms, must be an integer between 10 and 100000.
     *
     * @param delay the new delay of a typical action in the game; must be between 10 (inclusive) and 100000 (inclusive).
     */
    public static void setDelay(int delay) {
        if (delay <= 100000 && delay >= 10) {
            GameEssentials.actionDelay = delay;
        }
    }
    /**
     * Get the typical action delay of the game in ms
     *
     * @return the delay of a typical action in the game.
     */
    public static int getDelay() {
        return actionDelay;
    }
    /**
     * Generates a random color from a predefined set of 12 distinct colors.
     *
     * @return a randomly selected {@code Color} object.
     */
    public static Color generateColor() {
        return pieceColors[(int) (Math.random() * 12)];
    }
    public static Color getIndexedPieceColor(int index){
        if(index < 12 && index >= 0){
            return pieceColors[index];
        } else return null;
    }
    @Deprecated
    public static Color whitenColor(Color origin){
        return new Color((origin.getRed() + 255)/2, (origin.getGreen() + 255)/2, (origin.getBlue() + 255)/2);
    }
    @Deprecated
    public static Color darkenColor(Color origin){
        return new Color((origin.getRed())/2, (origin.getGreen())/2, (origin.getBlue())/2);
    }
    public static Color dimColor(Color origin){
        return new Color(origin.getRed(), origin.getGreen(), origin.getBlue(), (int)Math.round(origin.getAlpha() * 0.8));
    }
    public static Color processColor(Color origin){
        return (Color) colorProcessor.process(origin);
    }
    public static Color processColor(Color origin, String hint){
        return (Color) colorProcessor.process(origin, hint);
    }
    public static Color interpolate(Color base, Color target, int degree){
        return new Color((base.getRed()*degree + target.getRed())/(1 + degree),(base.getGreen()*degree + target.getGreen())/(1 + degree),(base.getBlue()*degree + target.getBlue())/(1 + degree));
    }
    public static void changeColorProcessor(special.SpecialFeature newProcessor){
        colorProcessor = newProcessor;
        pieceColors = (Color[]) colorProcessor.process(getRawPieceColors());
        gameBackgroundColor = processColor(new Color(213, 236, 230), "GamePanelBackgroundColor");
        gameOverBackgroundColor = processColor(new Color(163, 188, 180), "GameOverBackgroundColor");
        gameBlockDefaultColor = processColor(Color.BLACK, "GameBlockDefaultColor");
        gamePiecePanelColor = processColor(new Color(113, 129, 122), "GamePiecePanelBackgroundColor");
        gamePieceSelectedColor = processColor(new Color(168, 213, 201), "GamePieceSelectedColor");
        gameDisplayFontColor = processColor(new Color(5, 34, 24), "GameDisplayFontColor");
        gameQuitFontColor = processColor(new Color(136, 7, 7), "GameQuitFontColor");
    }
    public static String processFont(String origin, String hint){
        return (String) fontProcessor.process(origin, hint);
    }
    public static void changeFontProcessor(special.SpecialFeature newProcessor){
        fontProcessor = newProcessor;
        gameDisplayFont = GameEssentials.processFont("Courier", "GameDisplayFont");
    }
    /**
     * Paints a hexagon at the origin (0,0) with a specified color and size.
     *
     * @param g     the {@code Graphics} context used for rendering.
     * @param color the {@code Color} of the hexagon.
     * @param size  the size (radius) of the hexagon.
     * @see #paintHexagon(Graphics, Color, double, double, double, double) Full version
     */
    public static void paintHexagon(Graphics g, Color color, double size) {
        paintHexagon(g, color, 0, 0, size, 0.9);
    }
    /**
     * Paints a hexagon at a specified (x, y) position with a given color, size, and fill ratio.
     *
     * @param g     the {@code Graphics} context used for rendering.
     * @param color the {@code Color} of the hexagon.
     * @param x     the x-coordinate of the hexagon's center.
     * @param y     the y-coordinate of the hexagon's center.
     * @param size  the size (radius) of the hexagon.
     * @param fill  the fill ratio, affecting how much of the hexagon is drawn.
     *              It is usually between 0.0 (exclusive) and 1.0 (inclusive),
     *              but greater values may also be used in special cases.
     * @see #paintHexagon(Graphics, Color, double) Basic version
     */
    public static void paintHexagon(Graphics g, Color color, double x, double y, double size, double fill) {
        // Basic Polygon
        int[] xPoints = new int[6];
        int[] yPoints = new int[6];
        for (int i = 0; i < 6; i++) {
            double angle = Math.toRadians(60 * i);
            xPoints[i] = (int) Math.round(size * (x * 2 + sinOf60 + Math.sin(angle) * fill));
            yPoints[i] = (int) Math.round(size * (y * 2 + 1.0 + Math.cos(angle) * fill));
        }
        g.setColor(color);
        g.fillPolygon(xPoints, yPoints, 6);
        // Highlight
        xPoints = new int[4];
        yPoints = new int[4];
        double r1 = 0.7;
        double r2 = 0.8;
        xPoints[0] = (int) Math.round(size * (x * 2 + sinOf60));
        yPoints[0] = (int) Math.round(size * (y * 2 + 1.0 + r1 * fill));
        xPoints[1] = (int) Math.round(size * (x * 2 + sinOf60 + r1 * sinOf60 * fill));
        yPoints[1] = (int) Math.round(size * (y * 2 + 1.0 + r1 * fill * 0.5));
        xPoints[2] = (int) Math.round(size * (x * 2 + sinOf60 + r2 * sinOf60 * fill));
        yPoints[2] = (int) Math.round(size * (y * 2 + 1.0 + r2 * fill * 0.5));
        xPoints[3] = xPoints[0];
        yPoints[3] = (int) Math.round(size * (y * 2 + 1.0 + r2 * fill));
        g.setColor(gameBackgroundColor);
        g.fillPolygon(xPoints, yPoints, 4);
    }
    // Resizing
    public static void calculateButtonSize(){
        if(engine == null || window == null){
            throw new NullPointerException("Critical game components cannot be null");
        }
        // Calculate minimum size
        double horizontalCount = engine().getRadius() * 4 - 2;
        double verticalCount = engine().getRadius() * 3 + 4;
        double minSize = Math.min((window().getHeight()-33) / verticalCount, (window().getWidth()-5) / horizontalCount / GameEssentials.sinOf60);
        HexButton.setSize(minSize);
    }
    public static void calculateLabelSize() {
        int height = window().getHeight();
        int width = window().getWidth();
        int gamePanelExtension = getGamePanelWidthExtension();

        double minSize = Math.min(height - 33, width - 5);
        int labelWidth = (int) Math.round(minSize / 6.0);
        int labelHeight = (int) Math.round(minSize / 12.0);
        Dimension dimension = new Dimension(labelWidth, labelHeight);
        SimpleButton.setSize((int)Math.round(labelHeight*0.6));

        int margin = 3;
        int piecePanelSize = (int) Math.round(5 * HexButton.getActiveSize());
        int bottomOffset = labelHeight + 28 + margin;

        int right = width - gamePanelExtension - labelWidth - margin;
        int bottom = height - piecePanelSize - bottomOffset;

        turnLabel.setPreferredSize(dimension);
        scoreLabel.setPreferredSize(dimension);
        playerLabel.setPreferredSize(dimension);
        quitButton.setPreferredSize(dimension);
        quitButton.resetSize();

        turnLabel.setBounds(new Rectangle(new Point(margin + gamePanelExtension, margin), dimension));
        scoreLabel.setBounds(new Rectangle(new Point(right, margin), dimension));
        playerLabel.setBounds(new Rectangle(new Point(right, bottom), dimension));
        quitButton.setBounds(new Rectangle(new Point(margin + gamePanelExtension, bottom), dimension));
    }
    public static int getPiecePanelWidthExtension(){
        int half = window.getWidth()/2;
        int length = queue.length() * 3;
        return half - (int)Math.round(length * HexButton.getActiveSize() * sinOf60);
    }
    public static int getGamePanelWidthExtension(){
        int half = window.getWidth()/2;
        int length = engine.getRadius() * 2 - 1;
        return half - (int)Math.round(length * HexButton.getActiveSize() * sinOf60);
    }
    public static int getGamePanelHeightExtension(){
        int half = (int)Math.round((window.getHeight() - 33.0)/2);
        return half - (int)Math.round((engine.getRadius() * 1.5 + 2) * HexButton.getActiveSize());
    }
    // Initializing
    public static void initialize(int size, int queueSize, int delay, boolean easy, JFrame frame, String player){
        if(easy) {
            game.PieceFactory.setEasy();
        }
        engine = new HexEngine(size, gameBlockDefaultColor, getIndexedPieceColor(0)); // replace getIndexedPieceColor(0) with something else
        queue = new Queue(queueSize);
        window = frame;
        // Construct labels
        turnLabel = new GameInfoPanel();
        scoreLabel = new GameInfoPanel();
        playerLabel = new GameInfoPanel();
        quitButton = new GameQuitButton();
        turnLabel.setTitle("TURN");
        scoreLabel.setTitle("SCORE");
        playerLabel.setTitle("PLAYER");
        turnLabel.setInfo("0");
        scoreLabel.setInfo("0");
        playerLabel.setInfo(player);
        turnLabel.setBounds(0, 0, 100, 100);
        scoreLabel.setBounds(300, 0, 100, 100);
        playerLabel.setBounds(300, 300, 100, 100);
        // Calculations
        setDelay(delay);
        calculateButtonSize();
        calculateLabelSize();
    }
    public static Animation createCenterEffect(hex.Block block){
        Animation animation = (Animation) effectProcessor.process(new Object[]{new CenteringEffect(block), block})[0];
        animation.start();
        return animation;
    }
    public static Animation createDisappearEffect(hex.Block block){
        Animation animation = (Animation) effectProcessor.process(new Object[]{new DisappearEffect(block), block})[0];
        animation.start();
        return animation;
    }
    public static void addAnimation(Animation animation){
        Component component = window().getContentPane().getComponent(0);
        if(component instanceof JPanel){
            ((JPanel)component).add(animation, 0);
        }
    }
    public static JPanel fetchGamePanel(){
        JPanel panel = new GamePanel();
        panel.add(turnLabel);
        panel.add(scoreLabel);
        panel.add(playerLabel);
        panel.add(quitButton);
        return panel;
    }
    public static JPanel fetchPiecePanel(){
        return new PiecePanel();
    }

    // End checking
    public static void checkEnd(){
        // If the game should end, log and reset
        if(gameEnds()){
            System.out.println(io.GameTime.generateSimpleTime() + " GameEssentials: Game ends peacefully.");
            logGame();
            resetGame();
            Launcher.LauncherGUI.toGameOver();
        }
    }
    private static boolean gameEnds(){
        // Helper to check
        for(int i = 0; i < GameEssentials.queue().length(); i ++) {
            if(GameEssentials.engine().checkPositions(GameEssentials.queue().get(i)).size() != 0){
                return false;
            }
        }
        return true;
    }
    public static void resetGame(){
        score = 0;
        turn = 0;
        selectedPieceIndex = -1;
        selectedBlockIndex = -1;
        hoveredOverIndex = -1;
        clickedOnIndex = -1;
        turnLabel.setInfo(turn + "");
        scoreLabel.setInfo(score + "");
        engine.reset();
        queue.reset();
        window.repaint();
    }

    // Logging at the end
    public static void logGame(){
        Launcher.LaunchEssentials.log(turn, score);
    }

    // Scoring
    public static int getTurn(){
        return turn;
    }
    public static int getScore(){
        return score;
    }
    public static void incrementTurn(){
        turn ++;
        turnLabel.setInfo(turn + "");
    }
    public static void incrementScore(int addedScore){
        score += addedScore;
        scoreLabel.setInfo(score + "");
    }

    // Setters
    public static void setSelectedPieceIndex(int index){
        if(index == -1 || (index >= 0 && index < queue.length())){
            GameEssentials.selectedPieceIndex = index;
            GameEssentials.selectedBlockIndex = -1;
            window.repaint();
        } else throw new IndexOutOfBoundsException("Index " + index + " out of bounds for length " + queue.length());
    }
    public static void setSelectedBlockIndex(int index){
        if(selectedPieceIndex == -1){
            throw new IndexOutOfBoundsException("Index " + index + " out of bounds for length 0");
        } else {
            // Try to get the piece
            int pieceLength = queue.get(selectedPieceIndex).length();
            if(index < -1 || index >= pieceLength){
                throw new IndexOutOfBoundsException("Index " + index + " out of bounds for length " + pieceLength);
            } else {
                window.repaint();
                GameEssentials.selectedBlockIndex = index;
            }
        }
    }
    public static void setHoveredOverIndex(int index) {
        if(index == -1 || (index >= 0 && index < engine.length())){
            GameEssentials.hoveredOverIndex = index;
            window.repaint();
        } else throw new IndexOutOfBoundsException("Index " + index + " out of bounds for length " + engine.length());
    }
    public static void setClickedOnIndex(int index) {
        if(index == -1 || (index >= 0 && index < engine.length())){
            GameEssentials.clickedOnIndex = index;
            window.repaint();
        } else throw new IndexOutOfBoundsException("Index " + index + " out of bounds for length " + engine.length());
    }

    // Getters
    public static HexEngine engine(){return engine;}
    public static Queue queue(){return queue;}
    public static JFrame window(){return window;}
    public static int getSelectedPieceIndex(){return selectedPieceIndex;}
    public static int getSelectedBlockIndex(){return selectedBlockIndex;}
    public static int getHoveredOverIndex() {return hoveredOverIndex;}
    public static int getClickedOnIndex() {return clickedOnIndex;}
}<|MERGE_RESOLUTION|>--- conflicted
+++ resolved
@@ -39,14 +39,9 @@
     private static int score = 0;
 
     // Special Features
-<<<<<<< HEAD
-    private static special.SpecialFeature colorProcessor = FeatureFactory.createFeature(Color.class.getName());
+    private static special.SpecialFeature colorProcessor = special.FeatureFactory.createFeature(Color.class.getName());
     private static special.SpecialFeature fontProcessor = special.FeatureFactory.createFeature(Font.class.getName());
-    private static special.SpecialFeature effectProcessor = FeatureFactory.createFeature(Animation.class.getName());
-=======
-    private static special.SpecialFeature colorProcessor = special.FeatureFactory.createFeature(Color.class.getName());
     private static special.SpecialFeature effectProcessor = special.FeatureFactory.createFeature(Animation.class.getName());
->>>>>>> 0ecd3645
 
     // Random Piece
     private static Color[] getRawPieceColors(){
