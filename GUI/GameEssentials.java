package GUI;

import GUI.animation.*;
import Launcher.LaunchEssentials;
import hex.HexEngine;
import game.Queue;
import hexio.HexLogger;
import io.GameTime;

import javax.swing.*;
import java.awt.*;
import java.io.IOException;

/**
 * The {@link GameEssentials} class provides essential game utilities, including {@link #generateColor() color generation}
 * and {@link #paintHexagon(Graphics, Color, double, double, double, double) methods} for efficiently rendering hexagons.
 * <p>
 * This class is final and cannot be extended.
 */
public final class GameEssentials {
    /** The sine of 60 degrees, used for hexagonal calculations. For scaling, use {@code GameEssentials.sinOf60 * 2}. */
    public static final double sinOf60 = Math.sqrt(3) / 2;
    /** The delay to a typical action of the game, in ms*/
    private static int actionDelay = 80;
    /** The main game engine object. */
    private static HexEngine engine;
    /** The main game queue of pieces, which contain a number of {@link hex.Piece}. */
    private static Queue queue;
    /** The main window of the game. */
    private static JFrame window;
    /** The game logger used for data recording. */
    private static HexLogger gameLogger;
    // Info panels and quit button
    private static GameInfoPanel turnLabel;
    private static GameInfoPanel scoreLabel;
    private static GameInfoPanel playerLabel;
    private static GameQuitButton quitButton;

    private static int selectedPieceIndex = -1;
    private static int selectedBlockIndex = -1;
    private static int hoveredOverIndex = -1;
    private static int clickedOnIndex = -1;

    private static int turn = 0;
    private static int score = 0;

    // Special Features
    private static special.SpecialFeature colorProcessor = special.FeatureFactory.createFeature(Color.class.getName());
    private static special.SpecialFeature fontProcessor = special.FeatureFactory.createFeature(Font.class.getName());
    private static special.SpecialFeature effectProcessor = special.FeatureFactory.createFeature(Animation.class.getName());

    // Random Piece
    private static Color[] getRawPieceColors(){
        return new Color[]{
                new Color(0, 0, 240),
                new Color(0, 100, 190),
                new Color(0, 180, 180),
                new Color(0, 180, 120),
                new Color(0, 210, 0),
                new Color(100, 180, 0),
                new Color(180, 180, 0),
                new Color(200, 90, 0),
                new Color(210, 0, 0),
                new Color(200, 0, 120),
                new Color(180, 0, 180),
                new Color(100, 0, 200),
        };
    }
    private static Color[] pieceColors = (Color[]) colorProcessor.process(getRawPieceColors());

    public static String gameDisplayFont = GameEssentials.processFont("Courier", "GameDisplayFont");
    public static Color gameBackgroundColor = GameEssentials.processColor(new Color(213, 236, 230), "GameBackgroundColor");
    public static Color gameOverBackgroundColor = GameEssentials.processColor(new Color(163, 188, 180), "GameOverBackgroundColor");
    public static Color gameBlockDefaultColor = GameEssentials.processColor(Color.BLACK, "GameBlockDefaultColor");
    public static Color gamePiecePanelColor = GameEssentials.processColor(new Color(113, 129, 122), "GamePiecePanelColor");
    public static Color gamePieceSelectedColor = GameEssentials.processColor(new Color(168, 213, 201), "GamePieceSelectedColor");
    public static Color gameDisplayFontColor = GameEssentials.processColor(new Color(5, 34, 24), "GameDisplayFontColor");
    public static Color gameQuitFontColor = GameEssentials.processColor(new Color(136, 7, 7), "GameQuitFontColor");

    /**
     * Sets the typical action delay of the game in ms, must be an integer between 10 and 100000.
     *
     * @param delay the new delay of a typical action in the game; must be between 10 (inclusive) and 100000 (inclusive).
     */
    public static void setDelay(int delay) {
        if (delay <= 100000 && delay >= 10) {
            GameEssentials.actionDelay = delay;
        }
    }
    /**
     * Get the typical action delay of the game in ms
     *
     * @return the delay of a typical action in the game.
     */
    public static int getDelay() {
        return actionDelay;
    }
    /**
     * Generates a random color from a predefined set of 12 distinct colors.
     *
     * @return a randomly selected {@code Color} object.
     */
    public static Color generateColor() {
        return pieceColors[(int) (Math.random() * 12)];
    }
    public static Color getIndexedPieceColor(int index){
        if(index < 12 && index >= 0){
            return pieceColors[index];
        } else return null;
    }
    @Deprecated
    public static Color whitenColor(Color origin){
        return new Color((origin.getRed() + 255)/2, (origin.getGreen() + 255)/2, (origin.getBlue() + 255)/2);
    }
    @Deprecated
    public static Color darkenColor(Color origin){
        return new Color((origin.getRed())/2, (origin.getGreen())/2, (origin.getBlue())/2);
    }
    public static Color dimColor(Color origin){
        return new Color(origin.getRed(), origin.getGreen(), origin.getBlue(), (int)Math.round(origin.getAlpha() * 0.8));
    }
    public static Color processColor(Color origin){
        return (Color) colorProcessor.process(origin);
    }
    public static Color processColor(Color origin, String hint){
        return (Color) colorProcessor.process(origin, hint);
    }
    public static Color interpolate(Color base, Color target, int degree){
        return new Color((base.getRed()*degree + target.getRed())/(1 + degree),(base.getGreen()*degree + target.getGreen())/(1 + degree),(base.getBlue()*degree + target.getBlue())/(1 + degree));
    }
    public static void changeColorProcessor(special.SpecialFeature newProcessor){
        colorProcessor = newProcessor;
        pieceColors = (Color[]) colorProcessor.process(getRawPieceColors());
        gameBackgroundColor = processColor(new Color(213, 236, 230), "GamePanelBackgroundColor");
        gameOverBackgroundColor = processColor(new Color(163, 188, 180), "GameOverBackgroundColor");
        gameBlockDefaultColor = processColor(Color.BLACK, "GameBlockDefaultColor");
        gamePiecePanelColor = processColor(new Color(113, 129, 122), "GamePiecePanelBackgroundColor");
        gamePieceSelectedColor = processColor(new Color(168, 213, 201), "GamePieceSelectedColor");
        gameDisplayFontColor = processColor(new Color(5, 34, 24), "GameDisplayFontColor");
        gameQuitFontColor = processColor(new Color(136, 7, 7), "GameQuitFontColor");
    }
    public static String processFont(String origin, String hint){
        return (String) fontProcessor.process(origin, hint);
    }
    public static void changeFontProcessor(special.SpecialFeature newProcessor){
        fontProcessor = newProcessor;
        gameDisplayFont = GameEssentials.processFont("Courier", "GameDisplayFont");
    }
    /**
     * Paints a hexagon at the origin (0,0) with a specified color and size.
     *
     * @param g     the {@code Graphics} context used for rendering.
     * @param color the {@code Color} of the hexagon.
     * @param size  the size (radius) of the hexagon.
     * @see #paintHexagon(Graphics, Color, double, double, double, double) Full version
     */
    public static void paintHexagon(Graphics g, Color color, double size) {
        paintHexagon(g, color, 0, 0, size, 0.9);
    }
    /**
     * Paints a hexagon at a specified (x, y) position with a given color, size, and fill ratio.
     *
     * @param g     the {@code Graphics} context used for rendering.
     * @param color the {@code Color} of the hexagon.
     * @param x     the x-coordinate of the hexagon's center.
     * @param y     the y-coordinate of the hexagon's center.
     * @param size  the size (radius) of the hexagon.
     * @param fill  the fill ratio, affecting how much of the hexagon is drawn.
     *              It is usually between 0.0 (exclusive) and 1.0 (inclusive),
     *              but greater values may also be used in special cases.
     * @see #paintHexagon(Graphics, Color, double) Basic version
     */
    public static void paintHexagon(Graphics g, Color color, double x, double y, double size, double fill) {
        // Basic Polygon
        int[] xPoints = new int[6];
        int[] yPoints = new int[6];
        for (int i = 0; i < 6; i++) {
            double angle = Math.toRadians(60 * i);
            xPoints[i] = (int) Math.round(size * (x * 2 + sinOf60 + Math.sin(angle) * fill));
            yPoints[i] = (int) Math.round(size * (y * 2 + 1.0 + Math.cos(angle) * fill));
        }
        g.setColor(color);
        g.fillPolygon(xPoints, yPoints, 6);
        // Highlight
        xPoints = new int[4];
        yPoints = new int[4];
        double r1 = 0.7;
        double r2 = 0.8;
        xPoints[0] = (int) Math.round(size * (x * 2 + sinOf60));
        yPoints[0] = (int) Math.round(size * (y * 2 + 1.0 + r1 * fill));
        xPoints[1] = (int) Math.round(size * (x * 2 + sinOf60 + r1 * sinOf60 * fill));
        yPoints[1] = (int) Math.round(size * (y * 2 + 1.0 + r1 * fill * 0.5));
        xPoints[2] = (int) Math.round(size * (x * 2 + sinOf60 + r2 * sinOf60 * fill));
        yPoints[2] = (int) Math.round(size * (y * 2 + 1.0 + r2 * fill * 0.5));
        xPoints[3] = xPoints[0];
        yPoints[3] = (int) Math.round(size * (y * 2 + 1.0 + r2 * fill));
        g.setColor(gameBackgroundColor);
        g.fillPolygon(xPoints, yPoints, 4);
    }
    // Resizing
    public static void calculateButtonSize(){
        if(engine == null || window == null){
            throw new NullPointerException("Critical game components cannot be null");
        }
        // Calculate minimum size
        double horizontalCount = engine().getRadius() * 4 - 2;
        double verticalCount = engine().getRadius() * 3 + 4;
        double minSize = Math.min((window().getHeight()-33) / verticalCount, (window().getWidth()-5) / horizontalCount / GameEssentials.sinOf60);
        HexButton.setSize(minSize);
    }
    public static void calculateLabelSize() {
        int height = window().getHeight();
        int width = window().getWidth();
        int gamePanelExtension = getGamePanelWidthExtension();

        double minSize = Math.min(height - 33, width - 5);
        int labelWidth = (int) Math.round(minSize / 6.0);
        int labelHeight = (int) Math.round(minSize / 12.0);
        Dimension dimension = new Dimension(labelWidth, labelHeight);
        SimpleButton.setSize((int)Math.round(labelHeight*0.6));

        int margin = 3;
        int piecePanelSize = (int) Math.round(5 * HexButton.getActiveSize());
        int bottomOffset = labelHeight + 28 + margin;

        int right = width - gamePanelExtension - labelWidth - margin;
        int bottom = height - piecePanelSize - bottomOffset;

        turnLabel.setPreferredSize(dimension);
        scoreLabel.setPreferredSize(dimension);
        playerLabel.setPreferredSize(dimension);
        quitButton.setPreferredSize(dimension);
        quitButton.resetSize();

        turnLabel.setBounds(new Rectangle(new Point(margin + gamePanelExtension, margin), dimension));
        scoreLabel.setBounds(new Rectangle(new Point(right, margin), dimension));
        playerLabel.setBounds(new Rectangle(new Point(right, bottom), dimension));
        quitButton.setBounds(new Rectangle(new Point(margin + gamePanelExtension, bottom), dimension));
    }
    public static int getPiecePanelWidthExtension(){
        int half = window.getWidth()/2;
        int length = queue.length() * 3;
        return half - (int)Math.round(length * HexButton.getActiveSize() * sinOf60);
    }
    public static int getGamePanelWidthExtension(){
        int half = window.getWidth()/2;
        int length = engine.getRadius() * 2 - 1;
        return half - (int)Math.round(length * HexButton.getActiveSize() * sinOf60);
    }
    public static int getGamePanelHeightExtension(){
        int half = (int)Math.round((window.getHeight() - 33.0)/2);
        return half - (int)Math.round((engine.getRadius() * 1.5 + 2) * HexButton.getActiveSize());
    }
    // Initializing
    public static void initialize(int size, int queueSize, int delay, boolean easy, JFrame frame, String player){
        if(easy) {
            game.PieceFactory.setEasy();
        }
        engine = new HexEngine(size, gameBlockDefaultColor, getIndexedPieceColor(0)); // replace getIndexedPieceColor(0) with something else
        queue = new Queue(queueSize);
        window = frame;
        // Logger initialize
        gameLogger = new HexLogger(LaunchEssentials.getCurrentPlayer(), LaunchEssentials.getCurrentPlayerID());
        gameLogger.setEngine(engine);
        gameLogger.setQueue(queue.getPieces());
        // Construct labels
        turnLabel = new GameInfoPanel();
        scoreLabel = new GameInfoPanel();
        playerLabel = new GameInfoPanel();
        quitButton = new GameQuitButton();
        turnLabel.setTitle("TURN");
        scoreLabel.setTitle("SCORE");
        playerLabel.setTitle("PLAYER");
        turnLabel.setInfo("0");
        scoreLabel.setInfo("0");
        playerLabel.setInfo(player);
        turnLabel.setBounds(0, 0, 100, 100);
        scoreLabel.setBounds(300, 0, 100, 100);
        playerLabel.setBounds(300, 300, 100, 100);
        // Calculations
        setDelay(delay);
        calculateButtonSize();
        calculateLabelSize();
    }
    public static Animation createCenterEffect(hex.Block block){
        Animation animation = (Animation) effectProcessor.process(new Object[]{new CenteringEffect(block), block})[0];
        animation.start();
        return animation;
    }
    public static Animation createDisappearEffect(hex.Block block){
        Animation animation = (Animation) effectProcessor.process(new Object[]{new DisappearEffect(block), block})[0];
        animation.start();
        return animation;
    }
    public static void addAnimation(Animation animation){
        Component component = window().getContentPane().getComponent(0);
        if(component instanceof JPanel){
            ((JPanel)component).add(animation, 0);
        }
    }
    public static JPanel fetchGamePanel(){
        JPanel panel = new GamePanel();
        panel.add(turnLabel);
        panel.add(scoreLabel);
        panel.add(playerLabel);
        panel.add(quitButton);
        return panel;
    }
    public static JPanel fetchPiecePanel(){
        return new PiecePanel();
    }

    // End checking
    public static void checkEnd(){
        // If the game should end, log and reset
        if(gameEnds()){
            System.out.println(io.GameTime.generateSimpleTime() + " GameEssentials: Game ends peacefully.");
            logGame();
            resetGame();
            Launcher.LauncherGUI.toGameOver();
        }
    }
    private static boolean gameEnds(){
        // Helper to check
        for(int i = 0; i < GameEssentials.queue().length(); i ++) {
            if(GameEssentials.engine().checkPositions(GameEssentials.queue().get(i)).size() != 0){
                return false;
            }
        }
        return true;
    }
    public static void resetGame(){
        score = 0;
        turn = 0;
        selectedPieceIndex = -1;
        selectedBlockIndex = -1;
        hoveredOverIndex = -1;
        clickedOnIndex = -1;
        turnLabel.setInfo(turn + "");
        scoreLabel.setInfo(score + "");
        gameLogger = new HexLogger(LaunchEssentials.getCurrentPlayer(), LaunchEssentials.getCurrentPlayerID());
        engine.reset();
        queue.reset();
        gameLogger.setEngine(engine);
        gameLogger.setQueue(queue.getPieces());
        window.repaint();
    }

    // Logging at the end
    public static void logGame(){
<<<<<<< HEAD
        // Temporary implementation: Print to console
        System.out.println("\n---------- Game Over ----------");
        System.out.println("This game lasted for " + GameEssentials.turn + " turns.");
        System.out.println("The total score is " + GameEssentials.score + " points.\n");
        // Logs
        Launcher.LaunchEssentials.fetchGameInfo();
        Launcher.LaunchEssentials.log();
        try {
            if (gameEnds()) gameLogger.completeGame();
            gameLogger.setEngine(engine);
            gameLogger.setQueue(queue.getPieces());
            gameLogger.write();
        } catch (IOException e) {
            System.err.println(GameTime.generateSimpleTime() + " HexLogger: " + e.getMessage());
        }
=======
        Launcher.LaunchEssentials.log(turn, score);
>>>>>>> c8e54c15
    }

    // Scoring
    public static int getTurn(){
        return turn;
    }
    public static int getScore(){
        return score;
    }
    public static void incrementTurn(){
        turn ++;
        turnLabel.setInfo(turn + "");
    }
    public static void incrementScore(int addedScore){
        score += addedScore;
        scoreLabel.setInfo(score + "");
    }
    public static void move(hex.Hex origin, hex.Piece piece){
        gameLogger.addMove(origin, piece);
    }

    // Setters
    public static void setSelectedPieceIndex(int index){
        if(index == -1 || (index >= 0 && index < queue.length())){
            GameEssentials.selectedPieceIndex = index;
            GameEssentials.selectedBlockIndex = -1;
            window.repaint();
        } else throw new IndexOutOfBoundsException("Index " + index + " out of bounds for length " + queue.length());
    }
    public static void setSelectedBlockIndex(int index){
        if(selectedPieceIndex == -1){
            throw new IndexOutOfBoundsException("Index " + index + " out of bounds for length 0");
        } else {
            // Try to get the piece
            int pieceLength = queue.get(selectedPieceIndex).length();
            if(index < -1 || index >= pieceLength){
                throw new IndexOutOfBoundsException("Index " + index + " out of bounds for length " + pieceLength);
            } else {
                window.repaint();
                GameEssentials.selectedBlockIndex = index;
            }
        }
    }
    public static void setHoveredOverIndex(int index) {
        if(index == -1 || (index >= 0 && index < engine.length())){
            GameEssentials.hoveredOverIndex = index;
            window.repaint();
        } else throw new IndexOutOfBoundsException("Index " + index + " out of bounds for length " + engine.length());
    }
    public static void setClickedOnIndex(int index) {
        if(index == -1 || (index >= 0 && index < engine.length())){
            GameEssentials.clickedOnIndex = index;
            window.repaint();
        } else throw new IndexOutOfBoundsException("Index " + index + " out of bounds for length " + engine.length());
    }

    // Getters
    public static HexEngine engine(){return engine;}
    public static Queue queue(){return queue;}
    public static JFrame window(){return window;}
    public static int getSelectedPieceIndex(){return selectedPieceIndex;}
    public static int getSelectedBlockIndex(){return selectedBlockIndex;}
    public static int getHoveredOverIndex() {return hoveredOverIndex;}
    public static int getClickedOnIndex() {return clickedOnIndex;}
}<|MERGE_RESOLUTION|>--- conflicted
+++ resolved
@@ -348,14 +348,7 @@
 
     // Logging at the end
     public static void logGame(){
-<<<<<<< HEAD
-        // Temporary implementation: Print to console
-        System.out.println("\n---------- Game Over ----------");
-        System.out.println("This game lasted for " + GameEssentials.turn + " turns.");
-        System.out.println("The total score is " + GameEssentials.score + " points.\n");
-        // Logs
-        Launcher.LaunchEssentials.fetchGameInfo();
-        Launcher.LaunchEssentials.log();
+        Launcher.LaunchEssentials.log(turn, score);
         try {
             if (gameEnds()) gameLogger.completeGame();
             gameLogger.setEngine(engine);
@@ -364,9 +357,6 @@
         } catch (IOException e) {
             System.err.println(GameTime.generateSimpleTime() + " HexLogger: " + e.getMessage());
         }
-=======
-        Launcher.LaunchEssentials.log(turn, score);
->>>>>>> c8e54c15
     }
 
     // Scoring
