--- conflicted
+++ resolved
@@ -4,13 +4,8 @@
 This is a very happy and fun game, with some Easter Eggs, for everyone :)
 
 <b>Author:</b> William Wu  
-<<<<<<< HEAD
-<b>Languages:</b> Java ([Graphics](#Graphics-(GUI))), Python (Future, used for [ML](#develop--machine-learning))  
+<b>Languages:</b> Java ([Graphics](#Graphics-(GUI))), Python (used for [ML](#develop--machine-learning))  
 <b>Last edited:</b> 19/05/2025  
-=======
-<b>Languages:</b> Java ([Graphics](#Graphics-(GUI))), Python (used for [ML](#develop--machine-learning))  
-<b>Last edited:</b> 18/05/2025  
->>>>>>> eb877557
 <b>Latest release:</b> [1.3.0](https://github.com/williamwutq/game_HappyHex/releases/tag/v1.3.0)
 
 > [!IMPORTANT]
